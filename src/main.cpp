--- conflicted
+++ resolved
@@ -71,11 +71,7 @@
 int32_t edges_gv = -1;
 bool full_search_gv = false;
 /*! @brief Version number */
-<<<<<<< HEAD
-char version_num[] = "2.2, 02/18/2016";
-=======
 char version_num[] = "2.1b, 03/03/2016";
->>>>>>> 200f613c
 bool as_percent_gv = false;
 bool pid_gv = false;
 int32_t num_best_hits_gv = 0;
