/**
 * @file paralleltraversal.hpp
 * @brief Function and variable definitions for paralleltraversal.cpp
 * @parblock
 * SortMeRNA - next-generation reads filter for metatranscriptomic or total RNA
 * @copyright 2012-16 Bonsai Bioinformatics Research Group
 * @copyright 2014-16 Knight Lab, Department of Pediatrics, UCSD, La Jolla
 *
 * SortMeRNA is free software: you can redistribute it and/or modify
 * it under the terms of the GNU Lesser General Public License as published by
 * the Free Software Foundation, either version 3 of the License, or
 * (at your option) any later version.
 *
 * SortMeRNA is distributed in the hope that it will be useful,
 * but WITHOUT ANY WARRANTY; without even the implied warranty of
 * MERCHANTABILITY or FITNESS FOR A PARTICULAR PURPOSE.  See the
 * GNU Lesser General Public License for more details.
 *
 * You should have received a copy of the GNU Lesser General Public License
 * along with SortMeRNA. If not, see <http://www.gnu.org/licenses/>.
 * @endparblock
 *
 * @authors jenya.kopylov@gmail.com
 *          laurent.noe@lifl.fr
 *          helene.touzet@lifl.fr
 *          pierre.pericard@lifl.fr
 *          mikael.salson@lifl.fr
 *          robknight@ucsd.edu
 */

#ifndef PARALLELTRAVERSAL_H
#define PARALLELTRAVERSAL_H

#include <iomanip>
 
#include "outputformats.hpp"
#include "load_index.hpp"
#include "traverse_bursttrie.hpp"
#include "alignment.hpp"
#include "mmap.hpp"
#include "kseq_load.hpp"


/*! @fn check_file_format()
    @brief check input reads file format (FASTA, FASTQ or unrecognized)
    @param char* inputreads
    @param char& filesig
    @return bool
    @version Feb 15, 2016
 */
bool
check_file_format(char* inputreads /**< pointer to query reads file */,
                  char& filesig /**< first character of sequence label */);

/*! @fn compute_read_stats()
    @brief compute total number of reads in file and their combined length
    @param char* inputreads
    @param uint64_t& number_total_read
    @param uint64_t& full_read_main
    @param off_t& full_file_size
    @version Feb 15, 2016
 */
void compute_read_stats(char* inputreads /**< pointer to query reads file */,
                        uint64_t& number_total_read /**< total number of reads */,
                        uint64_t& full_read_main /**< total number of nucleotides in all reads */,
                        off_t& full_file_size /**< the size of the full reads file (in bytes) */);


/*! @fn paralleltraversal()
    @brief Traverse the query input and indexed database and output
           alignments passing the E-value threshold
    @detail The following methods will be executed:
    <ol> 
      <li> divide large read files into mmap'd regions,
           taking into account the read (and its pair) which may
           be split between two file sections </li>
      <li> compute the gumbel parameters (lamda and K) using ALP,
           load the index fully or in parts (depending on how
           it was built) </li>
      <li> using 3 intervals, scan over the read and collect all
           L-mers on the read which match to the reference
           index with at most 1 error. This is done using
           parallel traversal between the index and the
           Levenshtein automaton </li>
      <li> if enough L-mers were collected, extend them into
           longer matches using the Longest Increasing
           subsequence (LIS) of positions where the L-mers
           matched on the read and the associated reference
           sequences </li>
      <li> if the LIS is long enough, use the starting positions
           of the LIS to estimate the starting position
           of an alignment and pass this reference segment and
           read to SSW </li>
      <li> if the alignment score is at least the minimum score
           corresponding to the E-value threshold, keep the read,
           otherwise continue searching for other LIS or more
           L-mers using smaller intervals </li>
    </ol>

    @param char* inputreads
    @param bool have_reads_gz
    @param *ptr_filetype_ar 
    @param *ptr_filetype_or
    @param long match
    @param long mismatch
    @param long gap_open
    @param long gap_extension
    @param long score_N
    @param vector< vector<uint32_t> > 
    @param int argc
    @param char **argv
    @param bool yes_SQ
    @param vector< pair<string,string> >& myfiles
    @return void
    @version Feb 10, 2016 
*/
void
<<<<<<< HEAD
paralleltraversal (char* inputreads /**< pointer to query reads file */,
                   bool have_reads_gz /**< if true, input reads file is in compressed format */,
                   char* ptr_filetype_ar /**< pointer to string for aligned seqeunces filepath */,
                   char* ptr_filetype_or /**< pointer to string for rejected sequences filepath */,
                   long match /**< SW match reward score (positive) */,
                   long mismatch /**< SW mismatch penalty score (negative) */,
                   long gap_open /**< SW gap open penalty score (positive) */,
                   long gap_extension /**< SW gap extend penalty score (positive) */,
                   long score_N /**< SW penalty for ambiguous nucleotide (negative) */,
                   vector< vector<uint32_t> >& skiplengths /**< skiplengths, three intervals at which to place seeds on read */,
                   int argc /**< number of arguments passed to SortMeRNA */,
                   char **argv /**< argument string passed to SortMeRNA */,
                   bool yes_SQ /**< if true, include @SQ tags in SAM output */,
                   vector< pair<string,string> >& myfiles /**< vector of (FASTA file, index name) pairs for loading index */,
                   bool exit_early /**< if true, exit program if reads file is not FASTA or FASTQ, or reads files or reference file is empty */);
=======
paralleltraversal ( char* inputreads /**< pointer to query reads file */,
                    char* ptr_filetype_ar /**< pointer to string for aligned seqeunces filepath */,
                    char* ptr_filetype_or /**< pointer to string for rejected sequences filepath */,
                    long match /**< SW match reward score (positive) */,
                    long mismatch /**< SW mismatch penalty score (negative) */,
                    long gap_open /**< SW gap open penalty score (positive) */,
                    long gap_extension /**< SW gap extend penalty score (positive) */,
                    long score_N /**< SW penalty for ambiguous nucleotide (negative) */,
                    vector< vector<uint32_t> >& skiplengths /**< skiplengths, three intervals at which to place seeds on read */,
                    int argc /**< number of arguments passed to SortMeRNA */,
                    char **argv /**< argument string passed to SortMeRNA */,
                    bool yes_SQ /**< if true, include @SQ tags in SAM output */,
                    vector< pair<string,string> >& myfiles /**< vector of (FASTA file, index name) pairs for loading index */,
                    bool exit_early /**< if true, exit program if reads file is not FASTA or FASTQ, or reads files or reference file is empty */);
>>>>>>> 6d46ca47


#endif //~parallel_traversal_h<|MERGE_RESOLUTION|>--- conflicted
+++ resolved
@@ -115,7 +115,6 @@
     @version Feb 10, 2016 
 */
 void
-<<<<<<< HEAD
 paralleltraversal (char* inputreads /**< pointer to query reads file */,
                    bool have_reads_gz /**< if true, input reads file is in compressed format */,
                    char* ptr_filetype_ar /**< pointer to string for aligned seqeunces filepath */,
@@ -131,22 +130,5 @@
                    bool yes_SQ /**< if true, include @SQ tags in SAM output */,
                    vector< pair<string,string> >& myfiles /**< vector of (FASTA file, index name) pairs for loading index */,
                    bool exit_early /**< if true, exit program if reads file is not FASTA or FASTQ, or reads files or reference file is empty */);
-=======
-paralleltraversal ( char* inputreads /**< pointer to query reads file */,
-                    char* ptr_filetype_ar /**< pointer to string for aligned seqeunces filepath */,
-                    char* ptr_filetype_or /**< pointer to string for rejected sequences filepath */,
-                    long match /**< SW match reward score (positive) */,
-                    long mismatch /**< SW mismatch penalty score (negative) */,
-                    long gap_open /**< SW gap open penalty score (positive) */,
-                    long gap_extension /**< SW gap extend penalty score (positive) */,
-                    long score_N /**< SW penalty for ambiguous nucleotide (negative) */,
-                    vector< vector<uint32_t> >& skiplengths /**< skiplengths, three intervals at which to place seeds on read */,
-                    int argc /**< number of arguments passed to SortMeRNA */,
-                    char **argv /**< argument string passed to SortMeRNA */,
-                    bool yes_SQ /**< if true, include @SQ tags in SAM output */,
-                    vector< pair<string,string> >& myfiles /**< vector of (FASTA file, index name) pairs for loading index */,
-                    bool exit_early /**< if true, exit program if reads file is not FASTA or FASTQ, or reads files or reference file is empty */);
->>>>>>> 6d46ca47
-
 
 #endif //~parallel_traversal_h